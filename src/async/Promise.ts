--- conflicted
+++ resolved
@@ -40,19 +40,18 @@
 
 	protected _state = State.Pending;
 
-<<<<<<< HEAD
 	protected doFinally(): void | Thenable<any> {
 		if (this.finallyCallback) {
 			return this.finallyCallback();
 		}
-=======
+	}
+
 	constructor(executor: Executor<T>) {
 		super(executor);
 		super.then(
 			() => this._state = State.Fulfilled,
 			() => this._state = State.Rejected
 		);
->>>>>>> 90432fe7
 	}
 
 	/**
